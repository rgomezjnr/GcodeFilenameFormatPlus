--- conflicted
+++ resolved
@@ -70,13 +70,10 @@
                     <li>material_print_temperature - material/nozzle temperature (°C)</li>
                     <li>material_bed_temperature - build plate temperature (°C)</li>
                     <li>material_flow - extruded material flow rate (%)</li>
-<<<<<<< HEAD
                     <li>material_weight - printed material weight (g)</li>
                     <li>material_length - printed material length (m)</li>
                     <li>material_cost - printed material cost</li>
-=======
                     <li>color_name - material color</li>
->>>>>>> d1e54224
                     <li>speed_print - print speed (mm/s)</li>
                     <li>retraction_combing - combing mode</li>
                     <li>magic_spiralize - spiralize outer contour, vase mode</li>
