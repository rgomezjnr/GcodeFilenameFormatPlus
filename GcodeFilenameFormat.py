--- conflicted
+++ resolved
@@ -1,347 +1,289 @@
-# LGPLv3
-
-import re
-import os.path
-
-from typing import cast
-
-<<<<<<< HEAD
-=======
-from PyQt5.QtCore import QUrl, Qt, QDate, QDateTime
-from PyQt5.QtGui import QDesktopServices
-from PyQt5.QtQml import QQmlComponent, QQmlContext
-from PyQt5.QtWidgets import QFileDialog, QMessageBox
-
->>>>>>> 0cf7c236
-from UM.Logger import Logger
-from UM.i18n import i18nCatalog
-from UM.Extension import Extension
-from UM.Application import Application
-from UM.Qt.Duration import DurationFormat
-<<<<<<< HEAD
-from UM.PluginRegistry import PluginRegistry
-=======
-from UM.Scene.Iterator.DepthFirstIterator import DepthFirstIterator
-from UM.Version import Version
->>>>>>> 0cf7c236
-
-from cura.CuraApplication import CuraApplication
-from cura.Settings.ExtruderManager import ExtruderManager
-from cura.UI.ObjectsModel import ObjectsModel
-
-from PyQt5.QtCore import QObject, pyqtProperty, pyqtSignal
-
-catalog = i18nCatalog("cura")
-
-DEFAULT_FILENAME_FORMAT = "[base_name] [brand] [material] lw [line_width]mm lh [layer_height]mm if [infill_sparse_density]% ext1 [material_print_temperature]C bed [material_bed_temperature]C"
-
-class GcodeFilenameFormat(Extension, QObject):
-    def __init__(self, parent = None):
-        QObject.__init__(self, parent)
-        Extension.__init__(self)
-
-        Application.getInstance().getPreferences().addPreference("gcode_filename_format/filename_format", DEFAULT_FILENAME_FORMAT)
-
-        self.setMenuName("Gcode Filename Format")
-        self.addMenuItem("Edit Format", self.editFormat)
-        self.format_window = None
-        self.addMenuItem("Help", self.help)
-        self.help_window = None
-
-        self._application = CuraApplication.getInstance()
-        self._print_information = None
-
-<<<<<<< HEAD
-        self._application.engineCreatedSignal.connect(self._onEngineCreated)
-=======
-        #self.getModifiedPrintSettings(application, global_stack)
->>>>>>> 0cf7c236
-
-    def editFormat(self):
-        if not self.format_window:
-            self.format_window = self._createDialogue()
-        self.format_window.show()
-
-    def _createDialogue(self):
-        qml_file_path = os.path.join(PluginRegistry.getInstance().getPluginPath(self.getPluginId()), "Format.qml")
-        component = Application.getInstance().createQmlComponent(qml_file_path)
-
-        return component
-
-    def help(self):
-        if not self.help_window:
-            self.help_window = self._createHelpDialog()
-        self.help_window.show()
-
-    def _createHelpDialog(self):
-        qml_file_path = os.path.join(PluginRegistry.getInstance().getPluginPath(self.getPluginId()), "Help.qml")
-        component = Application.getInstance().createQmlComponent(qml_file_path)
-
-        return component
-
-    def _onEngineCreated(self) -> None:
-        self._print_information = self._application.getPrintInformation()
-        self._print_information.currentPrintTimeChanged.connect(self._triggerJobNameUpdate)
-        self._print_information.materialWeightsChanged.connect(self._triggerJobNameUpdate)
-        self._print_information.jobNameChanged.connect(self._onJobNameChanged)
-
-        self._global_stack = None
-        CuraApplication.getInstance().getMachineManager().globalContainerChanged.connect(self._onMachineChanged)
-        self._onMachineChanged()
-
-    def _onJobNameChanged(self) -> None:
-        if self._print_information._is_user_specified_job_name:
-            job_name = self._print_information._job_name
-            if job_name == catalog.i18nc("@text Print job name", "Untitled"):
-                return
-
-            self._print_information._is_user_specified_job_name = False
-
-    def _onMachineChanged(self) -> None:
-        if self._global_stack:
-            self._global_stack.containersChanged.disconnect(self._triggerJobNameUpdate)
-            self._global_stack.metaDataChanged.disconnect(self._triggerJobNameUpdate)
-
-        self._global_stack = CuraApplication.getInstance().getGlobalContainerStack()
-
-        if self._global_stack:
-            self._global_stack.containersChanged.connect(self._triggerJobNameUpdate)
-            self._global_stack.metaDataChanged.connect(self._triggerJobNameUpdate)
-
-    def _triggerJobNameUpdate(self, *args, **kwargs) -> None:
-        self._print_information._job_name = ""      # Fixes filename clobbering from repeated calls
-
-        application = cast(CuraApplication, Application.getInstance())
-        machine_manager = application.getMachineManager()
-        global_stack = machine_manager.activeMachine
-        print_information = application.getPrintInformation()
-
-        file_name = print_information.jobName
-        filename_format = Application.getInstance().getPreferences().getValue("gcode_filename_format/filename_format")
-
-        file_name = self.parseFilenameFormat(filename_format, file_name, application, global_stack)
-        file_name = print_information._abbr_machine + "_" + print_information.baseName + " " + file_name
-        Logger.log("d", "parsed file_name = %s", file_name)
-
-        self._print_information._job_name = file_name
-
-    # Perform lookup and replacement of print setting values in filename format
-    def parseFilenameFormat(self, filename_format, file_name, application, global_stack):
-        first_extruder_stack = ExtruderManager.getInstance().getActiveExtruderStacks()[0]
-        active_extruder_stacks = ExtruderManager.getInstance().getActiveExtruderStacks()
-        print_information = application.getPrintInformation()
-        machine_manager = application.getMachineManager()
-        print_settings = dict()
-        multi_extruder_settings = dict()
-
-        job_name = print_information.jobName
-        printer_name = global_stack.getName()
-        profile_name = machine_manager.activeQualityOrQualityChangesName
-        print_time = print_information.currentPrintTime.getDisplayString(DurationFormat.Format.ISO8601)
-        print_time_days = print_information.currentPrintTime.days
-        print_time_hours = print_information.currentPrintTime.hours
-        print_time_hours_all = print_time_days * 24 + print_time_hours
-        print_time_minutes = print_information.currentPrintTime.minutes
-        print_time_seconds = print_information.currentPrintTime.seconds
-        material_weight = print_information.materialWeights
-        material_length = print_information.materialLengths
-        material_cost = print_information.materialCosts
-        date = QDate.currentDate().toString(format=Qt.ISODate)
-        time = QDateTime.currentDateTime().toString("HH-mm")
-        datetime = QDateTime.currentDateTime().toString(format=Qt.ISODate)
-        year =  QDateTime.currentDateTime().toString("yyyy")
-        month = QDateTime.currentDateTime().toString("MM")
-        day = QDateTime.currentDateTime().toString("dd")
-        hour = QDateTime.currentDateTime().toString("HH")
-        minute = QDateTime.currentDateTime().toString("mm")
-        object_count = self.getObjectCount()
-        cura_version = Version(Application.getInstance().getVersion())
-
-        tokens = re.split(r'\W+', filename_format)      # TODO: split on brackets only
-
-        for t in tokens:
-            Logger.log("d", "t = %s", t)
-
-            stack1 = first_extruder_stack.material.getMetaData().get(t, "")
-            stack2 = global_stack.userChanges.getProperty(t, "value")
-            stack3 = first_extruder_stack.getProperty(t, "value")
-
-            if stack1 is not None and stack1 is not "":
-                if type(stack1) is float:
-                    print_settings[t] = round(stack1, 2)
-                else:
-                    print_settings[t] = stack1
-            elif stack2 is not None and stack2 is not "":
-                if type(stack2) is float:
-                    print_settings[t] = round(stack2, 2)
-                else:
-                    print_settings[t] = stack2
-            elif stack3 is not None and stack3 is not "":
-                if type(stack3) is float:
-                    print_settings[t] = round(stack3, 2)
-                else:
-                    print_settings[t] = stack3
-            else:
-                print_settings[t] = None
-
-            #user_change_property = global_stack.userChanges.getProperty(t, "value")
-            #Logger.log("d", "user_change_property = %s", user_change_property)
-
-            #if user_change_property is not None and user_change_property is not "":
-            #    print_settings[t] = user_change_property
-
-            for a in active_extruder_stacks:
-                extruder_position = a.position
-                Logger.log("d", "extruder_position = %s", extruder_position)
-
-                try:
-                    Logger.log("d", "t[:-1] = %s", t[:-1])
-                    stack1 = a.material.getMetaData().get(t[:-1], "")
-                    stack2 = a.getProperty(t[:-1], "value")
-                    Logger.log("d", "stack1 = %s", stack1)
-                    Logger.log("d", "stack2 = %s", stack2)
-
-                    if stack1 is not None and stack1 is not "" and stack1 != 0 and extruder_position + 1 == int(t[-1]):
-                        Logger.log("d", "stack1 multi_extruder_settings[%s] = %s", t, stack1)
-                        if type(stack1) is float:
-                            multi_extruder_settings[t] = round(stack1, 2)
-                        else:
-                            multi_extruder_settings[t] = stack1
-                        multi_extruder_settings[t] = round(stack1, 2)
-                    elif stack2 is not None and stack2 is not "" and stack2 != 0 and extruder_position + 1 == int(t[-1]):
-                        Logger.log("d", "stack2 multi_extruder_settings[%s] = %s", t, stack2)
-                        if type(stack2) is float:
-                            multi_extruder_settings[t] = round(stack2, 2)
-                        else:
-                            multi_extruder_settings[t] = stack2
-                    #else:
-                    #    Logger.log("d", "multi_extruder_settings[%s] = None", t)
-                    #    #print_settings[t] = None
-                    #    multi_extruder_settings[t] = None
-                except TypeError:
-                    pass
-                except ValueError:
-                    pass
-
-        print_settings["base_name"] = file_name
-        print_settings["job_name"] = job_name
-        print_settings["printer_name"] = printer_name
-        print_settings["profile_name"] = profile_name
-        print_settings["print_time"] = print_time
-        print_settings["print_time_days"] = print_time_days
-        print_settings["print_time_hours"] = print_time_hours
-        print_settings["print_time_hours_all"] = print_time_hours_all
-        print_settings["print_time_minutes"] = print_time_minutes
-        print_settings["print_time_seconds"] = print_time_seconds
-<<<<<<< HEAD
-        #print_settings["material_weight"] = int(material_weight[0])
-        #print_settings["material_length"] = round(float(material_length[0]), 1)
-        #print_settings["material_cost"] = round(float(material_cost[0]), 2)
-
-        for setting, value in print_settings.items():
-            Logger.log("d", "print_settings[%s] = %s", setting, value)
-=======
-        print_settings["material_weight"] = int(material_weight[0])
-        print_settings["material_length"] = round(float(material_length[0]), 1)
-        print_settings["material_cost"] = round(float(material_cost[0]), 2)
-        print_settings["date"] = date
-        print_settings["time"] = time
-        print_settings["datetime"] = datetime
-        print_settings["year"] = year
-        print_settings["month"] = month
-        print_settings["day"] = day
-        print_settings["hour"] = hour
-        print_settings["minute"] = minute
-        print_settings["object_count"] = object_count
-        print_settings["cura_version"] = cura_version
-
-        print_settings.update(multi_extruder_settings)
-        Logger.log("d", "print_settings = %s", print_settings)
->>>>>>> 0cf7c236
-
-        for setting, value in print_settings.items():
-            filename_format = filename_format.replace("[" + setting + "]", str(value))
-
-<<<<<<< HEAD
-        filename_format = re.sub('[^A-Za-z0-9._\-%°$£€ ]+', '', filename_format)
-        #Logger.log("d", "filename_format = %s", filename_format)
-
-        return filename_format
-
-=======
-        filename_format = re.sub('[^A-Za-z0-9.,_\-%°$£€#\[\]\(\)\|\+\'\" ]+', '', filename_format)
-        Logger.log("d", "filename_format = %s", filename_format)
-
-        return filename_format
-
-    def _onJobProgress(self, job, progress):
-        self.writeProgress.emit(self, progress)
-
-    def _onWriteJobFinished(self, job):
-        self._writing = False
-        self.writeFinished.emit(self)
-        if job.getResult():
-            self.writeSuccess.emit(self)
-            message = Message(catalog.i18nc("@info:status Don't translate the XML tags <filename>!", "Saved to <filename>{0}</filename>").format(job.getFileName()), title = catalog.i18nc("@info:title", "File Saved"))
-            message.addAction("open_folder", catalog.i18nc("@action:button", "Open Folder"), "open-folder", catalog.i18nc("@info:tooltip", "Open the folder containing the file"))
-            message._folder = os.path.dirname(job.getFileName())
-            message.actionTriggered.connect(self._onMessageActionTriggered)
-            message.show()
-        else:
-            message = Message(catalog.i18nc("@info:status Don't translate the XML tags <filename> or <message>!", "Could not save to <filename>{0}</filename>: <message>{1}</message>").format(job.getFileName(), str(job.getError())), lifetime = 0, title = catalog.i18nc("@info:title", "Warning"))
-            message.show()
-            self.writeError.emit(self)
-
-        try:
-            job.getStream().close()
-        except (OSError, PermissionError):
-            message = Message(catalog.i18nc("@info:status", "Something went wrong saving to <filename>{0}</filename>: <message>{1}</message>").format(job.getFileName(), str(job.getError())), title = catalog.i18nc("@info:title", "Error"))
-            message.show()
-            self.writeError.emit(self)
-
-    def _onMessageActionTriggered(self, message, action):
-        if action == "open_folder" and hasattr(message, "_folder"):
-            QDesktopServices.openUrl(QUrl.fromLocalFile(message._folder))
-
-    def editFormat(self):
-        if not self.format_window:
-            self.format_window = self._createDialogue()
-        self.format_window.show()
-
-    def _createDialogue(self):
-        qml_file_path = os.path.join(PluginRegistry.getInstance().getPluginPath(self.getPluginId()), "Format.qml")
-        component = Application.getInstance().createQmlComponent(qml_file_path)
-
-        return component
-
-    def help(self):
-        if not self.help_window:
-            self.help_window = self._createHelpDialog()
-        self.help_window.show()
-
-    def _createHelpDialog(self):
-        qml_file_path = os.path.join(PluginRegistry.getInstance().getPluginPath(self.getPluginId()), "Help.qml")
-        component = Application.getInstance().createQmlComponent(qml_file_path)
-
-        return component
-
-    # Get list of modified print settings using SliceInfoPlugin
-    def getModifiedPrintSettings(self, application, global_stack):
-        slice_info = application._plugin_registry.getPluginObject("SliceInfoPlugin")
-        modified_print_settings = slice_info._getUserModifiedSettingKeys()
-
-        machine_id = global_stack.definition.getId()
-        manufacturer = global_stack.definition.getMetaDataEntry("manufacturer", "")
-
-    def getObjectCount(self) -> int:
-        count = 0
-
-        for node in DepthFirstIterator(Application.getInstance().getController().getScene().getRoot()):
-            if not ObjectsModel()._shouldNodeBeHandled(node):
-                continue
-
-            count += 1
-
-        return count
-
->>>>>>> 0cf7c236
+# LGPLv3
+
+import re
+import os.path
+
+from typing import cast
+
+from PyQt5.QtCore import QUrl, Qt, QDate, QDateTime
+from PyQt5.QtGui import QDesktopServices
+from PyQt5.QtQml import QQmlComponent, QQmlContext
+from PyQt5.QtWidgets import QFileDialog, QMessageBox
+from PyQt5.QtCore import QObject, pyqtProperty, pyqtSignal
+
+from UM.Logger import Logger
+from UM.i18n import i18nCatalog
+from UM.Extension import Extension
+from UM.Application import Application
+from UM.Qt.Duration import DurationFormat
+from UM.PluginRegistry import PluginRegistry
+from UM.Scene.Iterator.DepthFirstIterator import DepthFirstIterator
+from UM.Version import Version
+
+from cura.CuraApplication import CuraApplication
+from cura.Settings.ExtruderManager import ExtruderManager
+from cura.UI.ObjectsModel import ObjectsModel
+
+catalog = i18nCatalog("cura")
+
+DEFAULT_FILENAME_FORMAT = "[base_name] [brand] [material] lw [line_width]mm lh [layer_height]mm if [infill_sparse_density]% ext1 [material_print_temperature]C bed [material_bed_temperature]C"
+
+class GcodeFilenameFormat(Extension, QObject):
+    def __init__(self, parent = None):
+        QObject.__init__(self, parent)
+        Extension.__init__(self)
+
+        Application.getInstance().getPreferences().addPreference("gcode_filename_format/filename_format", DEFAULT_FILENAME_FORMAT)
+
+        self.setMenuName("Gcode Filename Format")
+        self.addMenuItem("Edit Format", self.editFormat)
+        self.format_window = None
+        self.addMenuItem("Help", self.help)
+        self.help_window = None
+
+        self._application = CuraApplication.getInstance()
+        self._print_information = None
+
+        self._application.engineCreatedSignal.connect(self._onEngineCreated)
+
+    def editFormat(self):
+        if not self.format_window:
+            self.format_window = self._createDialogue()
+        self.format_window.show()
+
+    def _createDialogue(self):
+        qml_file_path = os.path.join(PluginRegistry.getInstance().getPluginPath(self.getPluginId()), "Format.qml")
+        component = Application.getInstance().createQmlComponent(qml_file_path)
+
+        return component
+
+    def help(self):
+        if not self.help_window:
+            self.help_window = self._createHelpDialog()
+        self.help_window.show()
+
+    def _createHelpDialog(self):
+        qml_file_path = os.path.join(PluginRegistry.getInstance().getPluginPath(self.getPluginId()), "Help.qml")
+        component = Application.getInstance().createQmlComponent(qml_file_path)
+
+        return component
+
+    def _onEngineCreated(self) -> None:
+        self._print_information = self._application.getPrintInformation()
+        self._print_information.currentPrintTimeChanged.connect(self._triggerJobNameUpdate)
+        self._print_information.materialWeightsChanged.connect(self._triggerJobNameUpdate)
+        self._print_information.jobNameChanged.connect(self._onJobNameChanged)
+
+        self._global_stack = None
+        CuraApplication.getInstance().getMachineManager().globalContainerChanged.connect(self._onMachineChanged)
+        self._onMachineChanged()
+
+    def _onJobNameChanged(self) -> None:
+        if self._print_information._is_user_specified_job_name:
+            job_name = self._print_information._job_name
+            if job_name == catalog.i18nc("@text Print job name", "Untitled"):
+                return
+
+            self._print_information._is_user_specified_job_name = False
+
+    def _onMachineChanged(self) -> None:
+        if self._global_stack:
+            self._global_stack.containersChanged.disconnect(self._triggerJobNameUpdate)
+            self._global_stack.metaDataChanged.disconnect(self._triggerJobNameUpdate)
+
+        self._global_stack = CuraApplication.getInstance().getGlobalContainerStack()
+
+        if self._global_stack:
+            self._global_stack.containersChanged.connect(self._triggerJobNameUpdate)
+            self._global_stack.metaDataChanged.connect(self._triggerJobNameUpdate)
+
+    def _triggerJobNameUpdate(self, *args, **kwargs) -> None:
+        self._print_information._job_name = ""      # Fixes filename clobbering from repeated calls
+
+        application = cast(CuraApplication, Application.getInstance())
+        machine_manager = application.getMachineManager()
+        global_stack = machine_manager.activeMachine
+        print_information = application.getPrintInformation()
+
+        file_name = print_information.jobName
+        filename_format = Application.getInstance().getPreferences().getValue("gcode_filename_format/filename_format")
+
+        file_name = self.parseFilenameFormat(filename_format, file_name, application, global_stack)
+        file_name = print_information._abbr_machine + "_" + print_information.baseName + " " + file_name
+        Logger.log("d", "parsed file_name = %s", file_name)
+
+        self._print_information._job_name = file_name
+
+    # Perform lookup and replacement of print setting values in filename format
+    def parseFilenameFormat(self, filename_format, file_name, application, global_stack):
+        first_extruder_stack = ExtruderManager.getInstance().getActiveExtruderStacks()[0]
+        active_extruder_stacks = ExtruderManager.getInstance().getActiveExtruderStacks()
+        print_information = application.getPrintInformation()
+        machine_manager = application.getMachineManager()
+        print_settings = dict()
+        multi_extruder_settings = dict()
+
+        job_name = print_information.jobName
+        printer_name = global_stack.getName()
+        profile_name = machine_manager.activeQualityOrQualityChangesName
+        print_time = print_information.currentPrintTime.getDisplayString(DurationFormat.Format.ISO8601)
+        print_time_days = print_information.currentPrintTime.days
+        print_time_hours = print_information.currentPrintTime.hours
+        print_time_hours_all = print_time_days * 24 + print_time_hours
+        print_time_minutes = print_information.currentPrintTime.minutes
+        print_time_seconds = print_information.currentPrintTime.seconds
+        material_weight = print_information.materialWeights
+        material_length = print_information.materialLengths
+        material_cost = print_information.materialCosts
+        date = QDate.currentDate().toString(format=Qt.ISODate)
+        time = QDateTime.currentDateTime().toString("HH-mm")
+        datetime = QDateTime.currentDateTime().toString(format=Qt.ISODate)
+        year =  QDateTime.currentDateTime().toString("yyyy")
+        month = QDateTime.currentDateTime().toString("MM")
+        day = QDateTime.currentDateTime().toString("dd")
+        hour = QDateTime.currentDateTime().toString("HH")
+        minute = QDateTime.currentDateTime().toString("mm")
+        object_count = self.getObjectCount()
+        cura_version = Version(Application.getInstance().getVersion())
+
+        tokens = re.split(r'\W+', filename_format)      # TODO: split on brackets only
+
+        for t in tokens:
+            Logger.log("d", "t = %s", t)
+
+            stack1 = first_extruder_stack.material.getMetaData().get(t, "")
+            stack2 = global_stack.userChanges.getProperty(t, "value")
+            stack3 = first_extruder_stack.getProperty(t, "value")
+
+            if stack1 is not None and stack1 is not "":
+                if type(stack1) is float:
+                    print_settings[t] = round(stack1, 2)
+                else:
+                    print_settings[t] = stack1
+            elif stack2 is not None and stack2 is not "":
+                if type(stack2) is float:
+                    print_settings[t] = round(stack2, 2)
+                else:
+                    print_settings[t] = stack2
+            elif stack3 is not None and stack3 is not "":
+                if type(stack3) is float:
+                    print_settings[t] = round(stack3, 2)
+                else:
+                    print_settings[t] = stack3
+            else:
+                print_settings[t] = None
+
+            #user_change_property = global_stack.userChanges.getProperty(t, "value")
+            #Logger.log("d", "user_change_property = %s", user_change_property)
+
+            #if user_change_property is not None and user_change_property is not "":
+            #    print_settings[t] = user_change_property
+
+            for a in active_extruder_stacks:
+                extruder_position = a.position
+                Logger.log("d", "extruder_position = %s", extruder_position)
+
+                try:
+                    Logger.log("d", "t[:-1] = %s", t[:-1])
+                    stack1 = a.material.getMetaData().get(t[:-1], "")
+                    stack2 = a.getProperty(t[:-1], "value")
+                    Logger.log("d", "stack1 = %s", stack1)
+                    Logger.log("d", "stack2 = %s", stack2)
+
+                    if stack1 is not None and stack1 is not "" and stack1 != 0 and extruder_position + 1 == int(t[-1]):
+                        Logger.log("d", "stack1 multi_extruder_settings[%s] = %s", t, stack1)
+                        if type(stack1) is float:
+                            multi_extruder_settings[t] = round(stack1, 2)
+                        else:
+                            multi_extruder_settings[t] = stack1
+                        multi_extruder_settings[t] = round(stack1, 2)
+                    elif stack2 is not None and stack2 is not "" and stack2 != 0 and extruder_position + 1 == int(t[-1]):
+                        Logger.log("d", "stack2 multi_extruder_settings[%s] = %s", t, stack2)
+                        if type(stack2) is float:
+                            multi_extruder_settings[t] = round(stack2, 2)
+                        else:
+                            multi_extruder_settings[t] = stack2
+                    #else:
+                    #    Logger.log("d", "multi_extruder_settings[%s] = None", t)
+                    #    #print_settings[t] = None
+                    #    multi_extruder_settings[t] = None
+                except TypeError:
+                    pass
+                except ValueError:
+                    pass
+
+        print_settings["base_name"] = file_name
+        print_settings["job_name"] = job_name
+        print_settings["printer_name"] = printer_name
+        print_settings["profile_name"] = profile_name
+        print_settings["print_time"] = print_time
+        print_settings["print_time_days"] = print_time_days
+        print_settings["print_time_hours"] = print_time_hours
+        print_settings["print_time_hours_all"] = print_time_hours_all
+        print_settings["print_time_minutes"] = print_time_minutes
+        print_settings["print_time_seconds"] = print_time_seconds
+        print_settings["material_weight"] = int(material_weight[0])
+        print_settings["material_length"] = round(float(material_length[0]), 1)
+        print_settings["material_cost"] = round(float(material_cost[0]), 2)
+        print_settings["date"] = date
+        print_settings["time"] = time
+        print_settings["datetime"] = datetime
+        print_settings["year"] = year
+        print_settings["month"] = month
+        print_settings["day"] = day
+        print_settings["hour"] = hour
+        print_settings["minute"] = minute
+        print_settings["object_count"] = object_count
+        print_settings["cura_version"] = cura_version
+
+        print_settings.update(multi_extruder_settings)
+        Logger.log("d", "print_settings = %s", print_settings)
+
+        for setting, value in print_settings.items():
+            filename_format = filename_format.replace("[" + setting + "]", str(value))
+
+        filename_format = re.sub('[^A-Za-z0-9.,_\-%°$£€#\[\]\(\)\|\+\'\" ]+', '', filename_format)
+        Logger.log("d", "filename_format = %s", filename_format)
+
+        return filename_format
+
+    def editFormat(self):
+        if not self.format_window:
+            self.format_window = self._createDialogue()
+        self.format_window.show()
+
+    def _createDialogue(self):
+        qml_file_path = os.path.join(PluginRegistry.getInstance().getPluginPath(self.getPluginId()), "Format.qml")
+        component = Application.getInstance().createQmlComponent(qml_file_path)
+
+        return component
+
+    def help(self):
+        if not self.help_window:
+            self.help_window = self._createHelpDialog()
+        self.help_window.show()
+
+    def _createHelpDialog(self):
+        qml_file_path = os.path.join(PluginRegistry.getInstance().getPluginPath(self.getPluginId()), "Help.qml")
+        component = Application.getInstance().createQmlComponent(qml_file_path)
+
+        return component
+
+    # Get list of modified print settings using SliceInfoPlugin
+    def getModifiedPrintSettings(self, application, global_stack):
+        slice_info = application._plugin_registry.getPluginObject("SliceInfoPlugin")
+        modified_print_settings = slice_info._getUserModifiedSettingKeys()
+
+        machine_id = global_stack.definition.getId()
+        manufacturer = global_stack.definition.getMetaDataEntry("manufacturer", "")
+
+    def getObjectCount(self) -> int:
+        count = 0
+
+        for node in DepthFirstIterator(Application.getInstance().getController().getScene().getRoot()):
+            if not ObjectsModel()._shouldNodeBeHandled(node):
+                continue
+
+            count += 1
+
+        return count